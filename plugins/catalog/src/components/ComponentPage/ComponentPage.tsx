--- conflicted
+++ resolved
@@ -31,15 +31,9 @@
 import React, { FC, useEffect, useState } from 'react';
 import { useAsync } from 'react-use';
 import { catalogApiRef } from '../..';
-<<<<<<< HEAD
-import { entityToComponent } from '../../data/utils';
-import { Component } from '../../data/component';
-import { useParams, useNavigate } from 'react-router';
-=======
 import { ComponentContextMenu } from '../ComponentContextMenu/ComponentContextMenu';
 import { ComponentMetadataCard } from '../ComponentMetadataCard/ComponentMetadataCard';
 import { ComponentRemovalDialog } from '../ComponentRemovalDialog/ComponentRemovalDialog';
->>>>>>> 7b123baf
 
 const REDIRECT_DELAY = 1000;
 
@@ -55,17 +49,6 @@
   };
 };
 
-<<<<<<< HEAD
-const ComponentPage: FC<ComponentPageProps> = () => {
-  const [confirmationDialogOpen, setConfirmationDialogOpen] = useState(false);
-  const [removingPending, setRemovingPending] = useState(false);
-  const showRemovalDialog = () => setConfirmationDialogOpen(true);
-  const hideRemovalDialog = () => setConfirmationDialogOpen(false);
-  const params = useParams() as { name: string };
-  const componentName = params.name;
-  const navigate = useNavigate();
-  const errorApi = useApi<ErrorApi>(errorApiRef);
-=======
 function headerProps(
   kind: string,
   namespace: string | undefined,
@@ -88,56 +71,34 @@
 export const ComponentPage: FC<ComponentPageProps> = ({ match, history }) => {
   const { optionalNamespaceAndName, kind } = match.params;
   const [name, namespace] = optionalNamespaceAndName.split(':').reverse();
->>>>>>> 7b123baf
 
   const errorApi = useApi(errorApiRef);
   const catalogApi = useApi(catalogApiRef);
-<<<<<<< HEAD
-  const { value: component, error, loading } = useAsync<Component>(async () => {
-    const entity = await catalogApi.getEntityByName(params.name);
-    const location = await catalogApi.getLocationByEntity(entity);
-    return { ...entityToComponent(entity), location };
-  });
-=======
 
   const [confirmationDialogOpen, setConfirmationDialogOpen] = useState(false);
   const { value: entity, error, loading } = useAsync<Entity | undefined>(
     () => catalogApi.getEntityByName({ kind, namespace, name }),
     [catalogApi, kind, namespace, name],
   );
->>>>>>> 7b123baf
 
   useEffect(() => {
     if (!error && !loading && !entity) {
       errorApi.post(new Error('Component not found!'));
       setTimeout(() => {
-        navigate('/');
+        history.push('/');
       }, REDIRECT_DELAY);
     }
-<<<<<<< HEAD
-  }, [error, errorApi, navigate]);
-
-  if (componentName === '') {
-    navigate('/catalog');
-=======
   }, [errorApi, history, error, loading, entity]);
 
   if (!name) {
     history.push('/catalog');
->>>>>>> 7b123baf
     return null;
   }
 
   const removeComponent = async () => {
     setConfirmationDialogOpen(false);
     // await componentFactory.removeComponentByName(componentName);
-<<<<<<< HEAD
-
-    await catalogApi;
-    navigate('/');
-=======
     history.push('/');
->>>>>>> 7b123baf
   };
 
   const showRemovalDialog = () => setConfirmationDialogOpen(true);
@@ -186,16 +147,6 @@
           <ComponentContextMenu onUnregisterComponent={showRemovalDialog} />
         )}
       </Header>
-<<<<<<< HEAD
-      <HeaderTabs tabs={tabs} />
-      {confirmationDialogOpen && component && (
-        <ComponentRemovalDialog
-          component={component}
-          onClose={hideRemovalDialog}
-          onConfirm={removeComponent}
-          onCancel={hideRemovalDialog}
-        />
-=======
 
       {loading && <Progress />}
 
@@ -230,7 +181,6 @@
             onConfirm={removeComponent}
           />
         </>
->>>>>>> 7b123baf
       )}
     </Page>
   );
