--- conflicted
+++ resolved
@@ -32,10 +32,6 @@
 export * from './reading';
 export * from './scm';
 export * from './service';
-<<<<<<< HEAD
-export * from './util';
-export * from './websockets';
-=======
 export * from './tokens';
 export * from './util';
->>>>>>> 1a1e711a
+export * from './websockets';